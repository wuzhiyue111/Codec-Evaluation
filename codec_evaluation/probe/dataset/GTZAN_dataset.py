import os
from pytorch_lightning.utilities.types import TRAIN_DATALOADERS
import torchaudio
import torch
import pandas as pd
import pytorch_lightning as pl
from torch.utils.data import Dataset
from torch.utils.data import DataLoader
from codec_evaluation.utils.utils import find_audios, cut_or_pad
from einops import reduce
from torch.nn.utils.rnn import pad_sequence

class GTZANdataset(Dataset):
    def __init__(
        self,
        split,
<<<<<<< HEAD
=======
        sample_rate,
        target_sec,        
        is_mono,
        is_normalize,
>>>>>>> 38be056f
        audio_dir,
        meta_dir,
        sample_rate,
        target_sec,        
        is_mono = True,
        is_normalize = False,
    ):
        """
            split: train, valid, test
            sample_rate: audio sample rate
            target_sec: target segment length (seconds)
            is_mono: whether to convert to mono
            is_normalize: whether to normalize the audio
            audio_dir: audio root path
            meta_dir: meta root path
        """
        self.split = split
        self.sample_rate = sample_rate
        self.target_sec = target_sec
<<<<<<< HEAD
        if self.target_sec is not None:
            self.target_length = self.target_sec * self.sample_rate
        else:
            self.target_length = None
=======
        self.target_length = self.target_sec * self.sample_rate
>>>>>>> 38be056f
        self.is_mono = is_mono
        self.is_normalize = is_normalize
        self.audio_dir = audio_dir
        self.meta_dir = meta_dir
        self.metadata = pd.read_csv(filepath_or_buffer=os.path.join(meta_dir, f'{split}_filtered.txt'), 
                                    names = ['audio_path'])
        self.class2id = {'blues': 0, 'classical': 1, 'country': 2, 'disco': 3, 'hiphop': 4, 'jazz': 5, 'metal': 6, 'pop': 7, 'reggae': 8, 'rock': 9}
        self.id2class = {v: k for k, v in self.class2id.items()}

    def __len__(self):
        return len(self.metadata)

    def __getitem__(self, index):
        return self.getitem(index)

    def getitem(self, index):
        """
            return:
                segments: [n_segments, segments_length]
                labels: [n_segments, 10]
        """
        audio_path = self.metadata.iloc[index].iloc[0]
        audio_file = os.path.join(self.audio_dir,audio_path)

        segments, pad_mask= self.load_audio(audio_file)
        label = self.class2id[audio_path.split('/')[0]]
        labels = []
        for mask in pad_mask:
            if mask == 1:
                labels.append(label)
            else:
                labels.append(-100)
        labels = torch.tensor(labels)
<<<<<<< HEAD
        if self.target_length is not None:
            segments = torch.vstack(segments)

        return {"audio": segments, "labels":  labels, "n_segments": len(pad_mask)}

=======
        segments = torch.vstack(segments)

        return {"audio": segments, "labels":  labels, "n_segments": len(pad_mask)}
    
>>>>>>> 38be056f
    def load_audio(
            self,
            audio_file,
    ):
        """
        input:
            audio_file:one of audio_file path
        return:
            waveform:[T]
        """
        if len(audio_file) == 0:
            raise FileNotFoundError("No audio files found in the specified directory.")

        try:
            waveform, _ = torchaudio.load(audio_file)
        except Exception as e:
            print(f"Error loading audio file {audio_file}:{e}")
            return None

        # Convert to mono if needed
        if waveform.shape[0] > 1 and self.is_mono:
            waveform = torch.mean(waveform, dim=0, keepdim=True)

        # Normalize to [-1, 1] if needed
        if self.is_normalize:
            waveform = waveform / waveform.abs().max()

<<<<<<< HEAD
        if self.target_length is not None:
            waveform, pad_mask = cut_or_pad(waveform=waveform, target_length=self.target_length)
        else:
            pad_mask = [1]

        return waveform, pad_mask

    def collate_fn(self, batch):
        audio_list = [item["audio"] for item in batch if item is not None]
        label_list = [item["labels"] for item in batch if item is not None]
        n_segments_list = [item["n_segments"] for item in batch if item is not None]

        if self.target_length is not None:
            audio_tensor = torch.vstack(audio_list)
        else:
            audio_list = [audio.squeeze(0) for audio in audio_list]
            audio_tensor = pad_sequence(audio_list, batch_first=True)

        label_tensor = torch.cat(label_list,dim=0)

=======
        waveform, pad_mask = cut_or_pad(waveform=waveform, target_length=self.target_length)

        return waveform, pad_mask
    
    def collate_fn(self, batch):
        audio_list = [item["audio"] for item in batch if item is not None]
        label_list = [item["labels"] for item in batch if item is not None]
        n_segments_list = [item["n_segments"] for item in batch if item is not None]

        audio_tensor = torch.vstack(audio_list)
        label_tensor = torch.cat(label_list,dim=0)

>>>>>>> 38be056f
        return {
            "audio": audio_tensor,
            "labels": label_tensor,
            "n_segments_list": n_segments_list
        }


class GTZANdataModule(pl.LightningDataModule):
    def __init__(self,
            dataset_args, 
            codec_name,
            train_batch_size=32,
            valid_batch_size=2,
            test_batch_size=16,
            train_num_workers=8,
            valid_num_workers=4,
            test_num_workers=4):
        super().__init__()
        self.dataset_args = dataset_args
        self.train_batch_size = train_batch_size
        self.valid_batch_size = valid_batch_size
        self.test_batch_size = test_batch_size
        self.train_dataset = None
        self.valid_dataset = None
        self.test_dataset = None
        self.codec_name = codec_name
        self.train_num_workers = train_num_workers
        self.valid_num_workers = valid_num_workers
        self.test_num_workers = test_num_workers
    def setup(self, stage=None):
        if stage == "fit" or stage is None:
            self.train_dataset = GTZANdataset(split="train", **self.dataset_args)
            self.valid_dataset = GTZANdataset(split="valid", **self.dataset_args) 
        if stage == "val":
            self.valid_dataset = GTZANdataset(split="valid", **self.dataset_args)
        if stage == "test":
            self.test_dataset = GTZANdataset(split="test", **self.dataset_args)

    def train_dataloader(self):
        return DataLoader(
            dataset=self.train_dataset,
            batch_size=self.train_batch_size,
            shuffle=True,
            collate_fn=self.train_dataset.collate_fn,
            num_workers=self.train_num_workers,
        )

    def val_dataloader(self):
        return DataLoader(
            dataset=self.valid_dataset,
            batch_size=self.valid_batch_size,
            shuffle=False,
            collate_fn=self.valid_dataset.collate_fn,
            num_workers=self.valid_num_workers,
        )
<<<<<<< HEAD

=======
    
>>>>>>> 38be056f
    def test_dataloader(self) :
        return DataLoader(
            dataset=self.test_dataset,
            batch_size=self.test_batch_size,
            shuffle=False,
            collate_fn=self.test_dataset.collate_fn,
            num_workers=self.test_num_workers,
        )<|MERGE_RESOLUTION|>--- conflicted
+++ resolved
@@ -14,13 +14,6 @@
     def __init__(
         self,
         split,
-<<<<<<< HEAD
-=======
-        sample_rate,
-        target_sec,        
-        is_mono,
-        is_normalize,
->>>>>>> 38be056f
         audio_dir,
         meta_dir,
         sample_rate,
@@ -40,14 +33,11 @@
         self.split = split
         self.sample_rate = sample_rate
         self.target_sec = target_sec
-<<<<<<< HEAD
         if self.target_sec is not None:
             self.target_length = self.target_sec * self.sample_rate
         else:
             self.target_length = None
-=======
-        self.target_length = self.target_sec * self.sample_rate
->>>>>>> 38be056f
+
         self.is_mono = is_mono
         self.is_normalize = is_normalize
         self.audio_dir = audio_dir
@@ -81,18 +71,11 @@
             else:
                 labels.append(-100)
         labels = torch.tensor(labels)
-<<<<<<< HEAD
         if self.target_length is not None:
             segments = torch.vstack(segments)
 
         return {"audio": segments, "labels":  labels, "n_segments": len(pad_mask)}
 
-=======
-        segments = torch.vstack(segments)
-
-        return {"audio": segments, "labels":  labels, "n_segments": len(pad_mask)}
-    
->>>>>>> 38be056f
     def load_audio(
             self,
             audio_file,
@@ -120,7 +103,6 @@
         if self.is_normalize:
             waveform = waveform / waveform.abs().max()
 
-<<<<<<< HEAD
         if self.target_length is not None:
             waveform, pad_mask = cut_or_pad(waveform=waveform, target_length=self.target_length)
         else:
@@ -141,20 +123,6 @@
 
         label_tensor = torch.cat(label_list,dim=0)
 
-=======
-        waveform, pad_mask = cut_or_pad(waveform=waveform, target_length=self.target_length)
-
-        return waveform, pad_mask
-    
-    def collate_fn(self, batch):
-        audio_list = [item["audio"] for item in batch if item is not None]
-        label_list = [item["labels"] for item in batch if item is not None]
-        n_segments_list = [item["n_segments"] for item in batch if item is not None]
-
-        audio_tensor = torch.vstack(audio_list)
-        label_tensor = torch.cat(label_list,dim=0)
-
->>>>>>> 38be056f
         return {
             "audio": audio_tensor,
             "labels": label_tensor,
@@ -210,11 +178,7 @@
             collate_fn=self.valid_dataset.collate_fn,
             num_workers=self.valid_num_workers,
         )
-<<<<<<< HEAD
 
-=======
-    
->>>>>>> 38be056f
     def test_dataloader(self) :
         return DataLoader(
             dataset=self.test_dataset,
