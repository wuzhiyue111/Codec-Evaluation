--- conflicted
+++ resolved
@@ -1,8 +1,5 @@
-<<<<<<< HEAD
 import os
 from pytorch_lightning.utilities.types import EVAL_DATALOADERS
-=======
->>>>>>> 5e146622
 import torch
 import torchaudio
 import json
