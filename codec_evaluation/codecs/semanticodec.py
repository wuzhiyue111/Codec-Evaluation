# ==============================================================================
# Copyright 2024 Luca Della Libera. All Rights Reserved.
# ==============================================================================

"""SemantiCodec (see https://arxiv.org/abs/2405.00233)."""

import os
import sys
import torch
import codec_evaluation

root_path = codec_evaluation.__path__[0]
sys.path.append(root_path)

from codec_evaluation.codecs.codec import Codec


__all__ = ["SemantiCodec"]


_CACHE_DIR = os.path.join(os.path.expanduser("~"), ".cache", "huggingface", "hub")


class SemantiCodec(Codec):
    TOKEN_RATES = [25, 50, 100]
    SEMANTIC_VOCAB_SIZES = [4096, 8192, 16384, 32768]

    def __init__(
        self,
        sample_rate,
        mode="reconstruct",
        token_rate=100,
        semantic_vocab_size=8192,
        ddim_sample_step=50,
        cfg_scale=2.0,
        model_ckpt_dir: str | None = None,
        need_resample=True,
    ):
        """ "
        sample_rate: sample rate of the input signal
        mode: "encode", "decode", "reconstruct", "unquantized_emb", "quantized_emb"
            encode: encode the audio to id tokens
            decode: decode the id tokens to audio
            reconstruct: encode -> decode
            unquantized_emb: encode -> unquantized embedding
            quantized_emb: encode + quantizer -> quantized embedding
        token_rate: token rate of the codec
        semantic_vocab_size: semantic vocab size of the codec
        ddim_sample_step: number of steps for DDIM sampling
        cfg_scale: classifier free guidance scale
        need_resample: Boolean, whether to resample the audio after decoding
        """
        try:
            # Workaround to avoid name collisions with installed modules
            root_dir = os.path.dirname(os.path.realpath(__file__))
            sys_path = [x for x in sys.path]
            sys.path = [x for x in sys.path if root_dir not in x]

            global semanticodec
            import semanticodec

            sys.path = sys_path
        except ImportError:
            raise ImportError(
                "`pip install git+https://github.com/haoheliu/SemantiCodec-inference.git` to use this module"
            )
        super().__init__(sample_rate, 16000, mode)
        self.token_rate = token_rate
        self.semantic_vocab_size = semantic_vocab_size
        self.cfg_scale = cfg_scale
        self.need_resample = need_resample
        self.num_codebooks = 2
        self.acoustic_vocab_size = 8192
        self.model = semanticodec.SemantiCodec(
            token_rate=token_rate,
            semantic_vocab_size=semantic_vocab_size,
            ddim_sample_step=ddim_sample_step,
            cfg_scale=cfg_scale,
            checkpoint_path=model_ckpt_dir,
            cache_path=_CACHE_DIR,
        ).to("cpu")
        self.dim = self.model.encoder.feature_dimension

        # Delete the decoder to save memory overhead.
        if mode == "encode" or mode == "unquantized_emb" or mode == "quantized_emb":
            self.model.decoder = None

    # override
    @torch.no_grad()
    def to(self, *args, **kwargs):
        self.model.encoder.centroid_npy = self.model.encoder.centroid_npy.to(
            *args, **kwargs
        )
        return super().to(*args, **kwargs)

    # override
    @torch.no_grad()
    def embs(self):
        # H means the dimension of the embedding
        if self.semantic_vocab_size != 8192:
            raise NotImplementedError("The size of acoustic codebook is fixed to 8192")
        device = next(iter(self.model.state_dict().values())).device
        toks = torch.arange(self.semantic_vocab_size, device=device)
        toks = (
            toks[:, None, None].expand(-1, -1, self.num_codebooks).clone()
        )  # [C, 1, K]
        embs = self._token_to_quantized_feature(toks)
        embs = torch.cat(
            embs.split(embs.shape[-1] // self.num_codebooks, dim=-1), dim=-2
        )  # [C, K, H]
        embs = embs.movedim(0, 1)  # [K, C, H]
        return embs

    # override
    def _sig_to_unquantized_emb(self, sig, length):
        """
        sig: [B, T]
        return: [B, N, C, D]  C: token type(acoustic and semantic)
        """
        toks, _ = self._sig_to_toks(sig, length)
        unquantized_feats = self.model.encoder.unquant(toks)
        return unquantized_feats

    # override
    def _sig_to_quantized_emb(self, sig, length):
        """
        sig: [B, T]
        return: [B, N, D]  D: cat acoustic_feature and semantic_feature dim
        """
        toks, _ = self._sig_to_toks(sig, length)
        quantized_feats = self._token_to_quantized_feature(toks)
        return quantized_feats

    # override
    def _sig_to_toks(self, sig, length):
        """
        sig: [B, T]
        return: [B, N, K]
        """
        toks = self._encode(sig)
        return toks, None

    # override

    def _toks_to_sig(self, toks, length, padding_mask=None):
        """
        toks: [B, N, K]
        return: [B, T]
        """
        sig = self._decode(toks)[:, 0]
        return sig

    # See https://github.com/haoheliu/SemantiCodec-inference/blob/8dc464c3385d2389a695ed3f718f4a0caf3ed33f/semanticodec/main.py
    def _token_to_quantized_feature(self, tokens):
        semantic_tokens, acoustic_tokens = tokens[..., 0], tokens[..., 1]
        semantic_feature = self.model.encoder.unquant(semantic_tokens)
        token_num, feature_dim = semantic_feature.shape[-2], semantic_feature.shape[-1]
        acoustic_feature = self.model.encoder.quantizer.get_output_from_indices(
            acoustic_tokens
        ).reshape(-1, token_num, feature_dim)
        return torch.cat([acoustic_feature, semantic_feature], dim=-1)

    def _encode(self, waveform):
        # Calculate the original duration
        original_duration = waveform.shape[1] / semanticodec.main.SAMPLE_RATE
        # This is to pad the audio to the multiplication of 0.16 seconds so that the original audio can be reconstructed
        original_duration = original_duration + (
            semanticodec.main.AUDIOMAE_PATCH_DURATION
            - original_duration % semanticodec.main.AUDIOMAE_PATCH_DURATION
        )
        # Calculate the token length in theory
        target_token_len = (
            8
            * original_duration
            / semanticodec.main.AUDIOMAE_PATCH_DURATION
            / self.model.stack_factor_K
        )
        segment_sample_length = int(
            semanticodec.main.SAMPLE_RATE * semanticodec.main.SEGMENT_DURATION
        )
        # Pad audio to the multiplication of 10.24 seconds for easier segmentations
        if waveform.shape[1] % segment_sample_length < segment_sample_length:
            diff = int(
                segment_sample_length - waveform.shape[1] % segment_sample_length
            )
            waveform = torch.nn.functional.pad(waveform, [0, diff])

        mel_target_length = semanticodec.main.MEL_TARGET_LENGTH * int(
            waveform.shape[1] / segment_sample_length
        )
        # Calculate the mel spectrogram
        mels = [
            semanticodec.main.extract_kaldi_fbank_feature(
                x[None], semanticodec.main.SAMPLE_RATE, target_length=mel_target_length
            )["ta_kaldi_fbank"]
            for x in waveform
        ]
        mel = torch.stack(mels)
        assert mel.shape[-1] == 128 and mel.shape[-2] % 1024 == 0
        tokens = self.model.encoder(mel.to(waveform.device))
        tokens = tokens[:, : semanticodec.main.math.ceil(target_token_len), :]
        return tokens

    def _decode(self, tokens):
        windowed_token_list = self.model.encoder.long_token_split_window(
            tokens,
            window_length=int(512 / self.model.stack_factor_K),
            overlap=semanticodec.main.SEGMENT_OVERLAP_RATIO,
        )
        windowed_waveform = []
        for _, windowed_token in enumerate(windowed_token_list):
            latent = self._token_to_quantized_feature(windowed_token)
            latent = torch.cat(
                [
                    latent,
                    torch.ones(
                        latent.shape[0],
                        int(512 / self.model.stack_factor_K) - latent.shape[1],
                        latent.shape[2],
                    ).to(latent.device)
                    * -1,
                ],
                dim=1,
            )
            waveform = self.model.decoder.generate_sample(
                latent,
                ddim_steps=self.model.ddim_sample_step,
                unconditional_guidance_scale=self.model.cfg_scale,
            )
            windowed_waveform.append(waveform)
        output = semanticodec.main.overlap_add_waveform(
            windowed_waveform,
            overlap_duration=semanticodec.main.SEGMENT_DURATION
            * semanticodec.main.SEGMENT_OVERLAP_RATIO,
        )
        # Each patch step equal 16 mel time frames, which have 0.01 second
        trim_duration = (tokens.shape[1] / 8) * 16 * 0.01 * self.model.stack_factor_K
        return torch.as_tensor(
            output[..., : int(trim_duration * semanticodec.main.SAMPLE_RATE)],
            device=tokens.device,
        )


if __name__ == "__main__":
    import torchaudio
    use_cuda = torch.cuda.is_available()
    device = "cuda" if use_cuda else "cpu"
    batch_size = 2
    num_codebooks = 8
    
    sig, sample_rate = torchaudio.load(os.path.join(root_path, "codecs", "example.wav"))
    sig = sig.unsqueeze(0)
    sig = torch.cat([sig, sig], dim=0).to(device).squeeze(1) # [B=2, T]

    for mode in ["encode", "decode", "reconstruct", "unquantized_emb", "quantized_emb"]:
        codec = (
            SemantiCodec(
                sample_rate,
                mode=mode,
<<<<<<< HEAD
                # model_ckpt_dir='/sdb/model_weight/codec_evaluation/codec_ckpt/semanticodec_weights_10khz_16kbps_0.0.1.pth'
=======
                # model_path_dir='/sdb/model_weight/codec_evaluation/codec_ckpt/semanticodec_weights_10khz_16kbps_0.0.1.pth'
>>>>>>> 63ac4fed
                model_ckpt_dir='/sdb/model_weight/codec_evaluation/codec_ckpt/semantic',
                need_resample=False
            )
            .eval()
            .to(device)
        )
        embs = codec.embs()
        print(f'{mode} mode, the codec has {embs.shape[0]} codebooks, each codebook has {embs.shape[1]} entries, each entry has {embs.shape[2]} dimensions')
        if mode == "decode":
            input = torch.zeros(batch_size, 10, 2).long().to(device)
            with torch.no_grad():
                output = codec(input)
        else:
            with torch.no_grad():
                output = codec(sig)

        if mode == "reconstruct":
            save_dir = os.path.join(root_path, "codecs", "reconstruction_wav")
            os.makedirs(save_dir, exist_ok=True)
            save_path = os.path.join(save_dir, f'semanticodec_reconstruction.wav')
            torchaudio.save(save_path, output[0].unsqueeze(0).cpu() if use_cuda else output[0].unsqueeze(0), codec.orig_sample_rate)
            print(f'{mode} mode has been saved to {save_path}')
        elif mode == "encode":
            print(f'{mode} mode, the output shape is {output[0].shape}')
        else:
            print(f'{mode} mode, the output shape is {output.shape}')<|MERGE_RESOLUTION|>--- conflicted
+++ resolved
@@ -257,11 +257,6 @@
             SemantiCodec(
                 sample_rate,
                 mode=mode,
-<<<<<<< HEAD
-                # model_ckpt_dir='/sdb/model_weight/codec_evaluation/codec_ckpt/semanticodec_weights_10khz_16kbps_0.0.1.pth'
-=======
-                # model_path_dir='/sdb/model_weight/codec_evaluation/codec_ckpt/semanticodec_weights_10khz_16kbps_0.0.1.pth'
->>>>>>> 63ac4fed
                 model_ckpt_dir='/sdb/model_weight/codec_evaluation/codec_ckpt/semantic',
                 need_resample=False
             )
