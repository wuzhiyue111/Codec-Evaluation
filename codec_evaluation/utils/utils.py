import os
import numpy as np
import torch.nn.functional as F  
from codec_evaluation.codecs.encodec import Encodec
from codec_evaluation.codecs.mimi import Mimi
from codec_evaluation.codecs.semanticodec import SemantiCodec
from codec_evaluation.codecs.speechtokenizer import SpeechTokenizer
from codec_evaluation.codecs.wavtokenizer import WavTokenizer
from codec_evaluation.codecs.dac import DAC
import glob
import logging

log = logging.getLogger(__name__)

def find_audios(
        audio_dir, 
        exts=['.wav', '.mp3', '.flac', '.webm', '.mp4']
    ):
        """Find all audio files with the specified extensions in the given directory.

        inputs:
            audio_dir (str): Directory to search for audio files.
            exts (list, optional): List of valid audio file extensions to search for. Defaults to audio file types like '.wav', '.mp3', etc.
        
        returns:
            list: List of audio file paths that match the extensions.
        """
        audio_files = []
        for root, _, files in os.walk(audio_dir):
            for file in files:
                if os.path.splitext(file)[1] in exts:
                    audio_files.append(os.path.join(root, file))
        return audio_files

<<<<<<< HEAD
def init_codec(modelname, sample_rate, mode, device, freeze = False):
    """
        Codec initialization
        input:
            modelname: codecname
            sample_rate: The sample rate of the input audio
            mode: "quantized_emb" "unquantized_emb",etc.
            device: Select the device to use
            freeze: Whether to calculate the gradient
        return:
            model: Initialied codec

    """
    if modelname == 'dac':
        model = DAC(
            sample_rate=sample_rate, 
            mode=mode
        ).to(device)  
    elif modelname == 'encodec':
        model = Encodec(
            sample_rate=sample_rate, 
            mode=mode
        ).to(device)
    elif modelname == 'mimi':
        model = Mimi(
            sample_rate=sample_rate, 
            mode=mode
        ).to(device)
    elif modelname == 'semanticodec':
        model = SemantiCodec(
            sample_rate=sample_rate, 
            mode=mode
        ).to(device)
    elif modelname =='speechtokenizer':
        model = SpeechTokenizer(
            sample_rate=sample_rate, 
            mode=mode
        ).to(device)
    elif modelname =='wavlm_kmeans':
        model = WavLMKmeans(
            sample_rate=sample_rate, 
            mode=mode
        ).to(device)
    elif modelname =='wavtokenizer':
        model = WavTokenizer(
            sample_rate=sample_rate, 
            mode=mode
        ).to(device)
    else:
        raise ValueError(f"Invalid model name: {modelname}")

    if freeze: 
        for name, params in model.named_parameters():
            params.requires_grad = False

    return model

def cut_or_pad(waveform, target_length, task=None, codecname = None):
=======
def cut_or_pad(waveform, target_length, codecname = None):
>>>>>>> 5e146622
        """Cut or pad a waveform or a feature to a target length."""
        
        if codecname == 'semanticodec':
            if waveform.dim() == 4:
                waveform = waveform.permute(0, 3, 2, 1)  # [B, T, 2, D] -> [B, D, 2, T]
            elif waveform.dim() == 3:
                waveform = waveform.permute(0, 2, 1)  # [B, T, D] -> [B, D, T]
    
    # Get waveform length based on dimension
        if waveform.dim() == 2:
            waveform_length = waveform.shape[1]  # [B, T]
        elif waveform.dim() == 3:
            waveform_length = waveform.shape[2]  # [B, D, T]
        elif waveform.dim() == 4:
            waveform_length = waveform.shape[3]  # [B, D, 2, T]
        else:
            raise ValueError("Unsupported waveform dimension!")
        
        if waveform.dim() == 2: 

            segments, pad_mask = split_audio(waveform = waveform, segment_length = target_length, task=task)

            return segments, pad_mask
        else:
            if waveform_length > target_length:
                waveform = waveform[..., :target_length]
        
            return waveform

def find_lastest_ckpt(directory):
    if directory is None:
        return None
    ckpt_file = glob.glob(os.path.join(directory, "*.ckpt"))

    if not ckpt_file:
        log.info(f"No ckpt files found in this directory: {directory}")
        return None

    latest_ckpt_file = max(ckpt_file, key=os.path.getmtime)
    return latest_ckpt_file

def split_audio(waveform, segment_length, task, pad_value=-100):
    """
    input:
        waveform:[1,T];
        n_segments: the number of segments per audio
    return:
        segments:[n_segments,segment_length]
    """

    total_length = waveform.shape[1]  # 音频的总长度
    segments = []
    pad_mask = []

    if task != "regression":
        for start in range(0, total_length, segment_length):
            end = start + segment_length
            if end <= total_length:  
                segment = waveform[:, start:end] 
                pad_mask.append(1) 
            else:  
                segment = waveform[:, start:] 
                
                padding_length = segment_length - segment.shape[1]
                segment = F.pad(segment, (0, padding_length), value=pad_value)
                pad_mask.append(0) 

            segments.append(segment)
    else:
        for start in range(0, total_length, segment_length):
            end = start + segment_length
            if end <= total_length:  
                segment = waveform[:, start:end] 
                pad_mask.append(1) 

            segments.append(segment)

    return segments, pad_mask




    <|MERGE_RESOLUTION|>--- conflicted
+++ resolved
@@ -32,68 +32,7 @@
                     audio_files.append(os.path.join(root, file))
         return audio_files
 
-<<<<<<< HEAD
-def init_codec(modelname, sample_rate, mode, device, freeze = False):
-    """
-        Codec initialization
-        input:
-            modelname: codecname
-            sample_rate: The sample rate of the input audio
-            mode: "quantized_emb" "unquantized_emb",etc.
-            device: Select the device to use
-            freeze: Whether to calculate the gradient
-        return:
-            model: Initialied codec
-
-    """
-    if modelname == 'dac':
-        model = DAC(
-            sample_rate=sample_rate, 
-            mode=mode
-        ).to(device)  
-    elif modelname == 'encodec':
-        model = Encodec(
-            sample_rate=sample_rate, 
-            mode=mode
-        ).to(device)
-    elif modelname == 'mimi':
-        model = Mimi(
-            sample_rate=sample_rate, 
-            mode=mode
-        ).to(device)
-    elif modelname == 'semanticodec':
-        model = SemantiCodec(
-            sample_rate=sample_rate, 
-            mode=mode
-        ).to(device)
-    elif modelname =='speechtokenizer':
-        model = SpeechTokenizer(
-            sample_rate=sample_rate, 
-            mode=mode
-        ).to(device)
-    elif modelname =='wavlm_kmeans':
-        model = WavLMKmeans(
-            sample_rate=sample_rate, 
-            mode=mode
-        ).to(device)
-    elif modelname =='wavtokenizer':
-        model = WavTokenizer(
-            sample_rate=sample_rate, 
-            mode=mode
-        ).to(device)
-    else:
-        raise ValueError(f"Invalid model name: {modelname}")
-
-    if freeze: 
-        for name, params in model.named_parameters():
-            params.requires_grad = False
-
-    return model
-
-def cut_or_pad(waveform, target_length, task=None, codecname = None):
-=======
 def cut_or_pad(waveform, target_length, codecname = None):
->>>>>>> 5e146622
         """Cut or pad a waveform or a feature to a target length."""
         
         if codecname == 'semanticodec':
